--- conflicted
+++ resolved
@@ -148,13 +148,8 @@
 #' both with alpha parameters = 1.5. The third is a vector of origins for
 #' simulated individuals, sampled from the collections with probabilities = omega
 #' @export
-<<<<<<< HEAD
 Hasselman_sim_colls <- function(RU_starts, RU_vec, size = 100) {
   rho <- gtools::rdirichlet(1, rep(1.5, length(RU_starts) - 1))
-=======
-Hasselman_sim_colls <- function(RU_starts, RU_vec) {
-  rho <- gtools::rdirichlet(1, rep(1.5, (length(RU_starts) - 1)))
->>>>>>> c4148e61
   omega <- numeric(length(RU_vec))
   omega <- sapply(1:(length(RU_starts)-1), function(x) {
     omega[RU_vec[(RU_starts[x] + 1):RU_starts[x+1]]] <- gtools::rdirichlet(1, rep(1.5, RU_starts[x + 1] - RU_starts[x])) * rho[x]
